// This Source Code Form is subject to the terms of the Mozilla Public
// License, v. 2.0. If a copy of the MPL was not distributed with this
// file, You can obtain one at https://mozilla.org/MPL/2.0/.

use {
    crate::{
        error::{Result, RpmRepositoryError},
        metadata::repomd::RepoMd,
        DataResolver, MetadataReader, RepositoryRootReader,
    },
    futures::{AsyncRead, TryStreamExt},
    reqwest::{Client, ClientBuilder, IntoUrl, StatusCode, Url},
    std::{future::Future, pin::Pin},
};

/// Default HTTP user agent string.
pub const USER_AGENT: &str = "rpm-repository Rust crate (https://crates.io/crates/rpm-repository)";

async fn fetch_url(
    client: &Client,
    root_url: &Url,
    path: &str,
) -> Result<Pin<Box<dyn AsyncRead + Send>>> {
    let request_url = root_url.join(path)?;

    let res = client.get(request_url.clone()).send().await.map_err(|e| {
        RpmRepositoryError::IoPath(
            path.to_string(),
            std::io::Error::new(
                std::io::ErrorKind::Other,
                format!("error sending HTTP request: {:?}", e),
            ),
        )
    })?;

    let res = res.error_for_status().map_err(|e| {
        if e.status() == Some(StatusCode::NOT_FOUND) {
            RpmRepositoryError::IoPath(
                path.to_string(),
                std::io::Error::new(
                    std::io::ErrorKind::NotFound,
                    format!("HTTP 404 for {}", request_url),
                ),
            )
        } else {
            RpmRepositoryError::IoPath(
                path.to_string(),
                std::io::Error::new(
                    std::io::ErrorKind::Other,
                    format!("bad HTTP status code: {:?}", e),
                ),
            )
        }
    })?;

    Ok(Box::pin(
        res.bytes_stream()
            .map_err(|e| std::io::Error::new(std::io::ErrorKind::Other, format!("{:?}", e)))
            .into_async_read(),
    ))
}

/// Client for RPM repositories served via HTTP.
///
/// Instances are bound to a base URL, which represents the base directory.
#[derive(Debug)]
pub struct HttpRepositoryClient {
    /// HTTP client to use.
    client: Client,

    /// Base URL for this repository.
    root_url: Url,
}

impl HttpRepositoryClient {
    /// Construct an instance bound to the specified URL.
    pub fn new(url: impl IntoUrl) -> Result<Self> {
        let builder = ClientBuilder::new().user_agent(USER_AGENT);

        Self::new_client(builder.build()?, url)
    }

    pub fn new_client(client: Client, url: impl IntoUrl) -> Result<Self> {
        let mut root_url = url.into_url()?;

        // Trailing URLs are significant to the Url type when we .join(). So ensure
        // the URL has a trailing path.
        if !root_url.path().ends_with('/') {
            root_url.set_path(&format!("{}/", root_url.path()));
        }

        Ok(Self { client, root_url })
    }
}

impl DataResolver for HttpRepositoryClient {
    #[allow(clippy::type_complexity)]
    fn get_path(
        &self,
        path: String,
    ) -> Pin<Box<dyn Future<Output = Result<Pin<Box<dyn AsyncRead + Send>>>> + Send + '_>> {
        async fn run(
            slf: &HttpRepositoryClient,
            path: String,
        ) -> Result<Pin<Box<dyn AsyncRead + Send>>> {
            fetch_url(&slf.client, &slf.root_url, &path).await
        }

        Box::pin(run(self, path))
    }
}

impl RepositoryRootReader for HttpRepositoryClient {
    fn url(&self) -> Result<Url> {
        Ok(self.root_url.clone())
    }

    #[allow(clippy::type_complexity)]
    fn metadata_reader(
        &self,
    ) -> Pin<Box<dyn Future<Output = Result<Box<dyn MetadataReader>>> + Send + '_>> {
        async fn run(slf: &HttpRepositoryClient) -> Result<Box<dyn MetadataReader>> {
            let relative_path = "repodata".to_string();

            let root_url = slf.root_url.join(&relative_path)?;

            let repomd = slf
                .fetch_repomd(format!("{}/repomd.xml", relative_path))
                .await?;

            Ok(Box::new(HttpMetadataClient {
                client: slf.client.clone(),
                root_url,
                relative_path,
                repomd,
            }))
        }

        Box::pin(run(self))
    }
}

/// Repository HTTP client bound to a parsed `repomd.xml` file.
pub struct HttpMetadataClient {
    client: Client,
    root_url: Url,
    relative_path: String,
    repomd: RepoMd,
}

impl DataResolver for HttpMetadataClient {
    #[allow(clippy::type_complexity)]
    fn get_path(
        &self,
        path: String,
    ) -> Pin<Box<dyn Future<Output = Result<Pin<Box<dyn AsyncRead + Send>>>> + Send + '_>> {
        async fn run(
            slf: &HttpMetadataClient,
            path: String,
        ) -> Result<Pin<Box<dyn AsyncRead + Send>>> {
            fetch_url(&slf.client, &slf.root_url, &path).await
        }

        Box::pin(run(self, path))
    }
}

impl MetadataReader for HttpMetadataClient {
    fn url(&self) -> Result<Url> {
        Ok(self.root_url.clone())
    }

    fn root_relative_path(&self) -> &str {
        &self.relative_path
    }

    fn repomd(&self) -> &RepoMd {
        &self.repomd
    }
}

<<<<<<< HEAD
// #[cfg(test)]
// mod test {
//     use super::*;
//
//     const FEDORA_37_URL: &str =
//         "https://download-ib01.fedoraproject.org/pub/fedora/linux/releases/37/Server/x86_64/os";
//
//     #[tokio::test]
//     async fn fedora_37() -> Result<()> {
//         let root = HttpRepositoryClient::new(FEDORA_37_URL)?;
//
//         let metadata = root.metadata_reader().await?;
//
//         let primary = metadata.primary_packages().await?;
//
//         let zlib = primary
//             .packages
//             .iter()
//             .find(|entry| entry.name == "zlib")
//             .unwrap();
//
//         assert_eq!(zlib.package_type, "rpm");
//         // This could change if a new version is released.
//         assert!(zlib.version.version.starts_with("1.2"));
//
//         Ok(())
//     }
// }
=======
#[cfg(test)]
mod test {
    use super::*;

    const FEDORA_41_URL: &str =
        "https://download-ib01.fedoraproject.org/pub/fedora/linux/releases/41/Server/x86_64/os";

    #[tokio::test]
    async fn fedora_41() -> Result<()> {
        let root = HttpRepositoryClient::new(FEDORA_41_URL)?;

        let metadata = root.metadata_reader().await?;

        let primary = metadata.primary_packages().await?;

        let zlib = primary
            .packages
            .iter()
            .find(|entry| entry.name == "zstd")
            .unwrap();

        assert_eq!(zlib.package_type, "rpm");
        // This could change if a new version is released.
        assert!(zlib.version.version.starts_with("1.5"));

        Ok(())
    }
}
>>>>>>> ad2fe494
<|MERGE_RESOLUTION|>--- conflicted
+++ resolved
@@ -179,36 +179,6 @@
     }
 }
 
-<<<<<<< HEAD
-// #[cfg(test)]
-// mod test {
-//     use super::*;
-//
-//     const FEDORA_37_URL: &str =
-//         "https://download-ib01.fedoraproject.org/pub/fedora/linux/releases/37/Server/x86_64/os";
-//
-//     #[tokio::test]
-//     async fn fedora_37() -> Result<()> {
-//         let root = HttpRepositoryClient::new(FEDORA_37_URL)?;
-//
-//         let metadata = root.metadata_reader().await?;
-//
-//         let primary = metadata.primary_packages().await?;
-//
-//         let zlib = primary
-//             .packages
-//             .iter()
-//             .find(|entry| entry.name == "zlib")
-//             .unwrap();
-//
-//         assert_eq!(zlib.package_type, "rpm");
-//         // This could change if a new version is released.
-//         assert!(zlib.version.version.starts_with("1.2"));
-//
-//         Ok(())
-//     }
-// }
-=======
 #[cfg(test)]
 mod test {
     use super::*;
@@ -236,5 +206,4 @@
 
         Ok(())
     }
-}
->>>>>>> ad2fe494
+}